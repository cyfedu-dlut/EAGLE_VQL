--- conflicted
+++ resolved
@@ -11,7 +11,6 @@
 - **📐 3D Localization**: Multi-view aggregation with VGGT integration
 - **🚀 State-of-the-Art**: Top performance on Ego4D VQ2D & VQ3D benchmarks
 
-<<<<<<< HEAD
 ## 🚧 TODO List
 - [x] Release the codebase(core modules)
 - [x] Add inference code
@@ -25,18 +24,8 @@
 - [ ] Additional datasets support
 - [ ] Model compression and quantization
 
+
 ## 🔧 Installation
-=======
-## TODO List
-- [ ] Init Code
-- [ ] Add 2D inference code
-- [ ] Code optimization
-- [ ] Add re-organized test code
-- [ ] Optimize the json file for readable structure 
-- [ ] Set up Github pages 
-
-<!-- ## 🔧 Installation
->>>>>>> 1e39b0ef
 
 ### Requirements
 - Python >= 3.8
@@ -170,6 +159,7 @@
 # View tensorboard logs
 tensorboard --logdir output/vq2d/tensorboard
 ```
+
 ### 📁 Project Structure
 ```bash
 eagle/
@@ -214,4 +204,4 @@
   booktitle={AAAI Conference on Artificial Intelligence},
   year={2025}
 }
-```+``` -->